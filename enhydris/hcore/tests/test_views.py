--- conflicted
+++ resolved
@@ -95,9 +95,6 @@
             t.write(response.content)
             with ZipFile(t) as f:
                 stations_csv = f.open('stations.csv').read().decode()
-<<<<<<< HEAD
-                self.assertTrue('Agios Athanasios' in stations_csv)
-=======
                 self.assertTrue(',Agios Athanasios,' in stations_csv)
 
     def test_station_list_csv_station_no_srid(self):
@@ -123,7 +120,6 @@
             with ZipFile(t) as f:
                 stations_csv = f.open('stations.csv').read().decode()
                 self.assertTrue('NoSRID Point, NoSRID Station' in stations_csv)
->>>>>>> 55062cd5
 
     def test_station_cannot_be_deleted_with_get(self):
         komboti = Station.objects.get(name='Komboti')
@@ -151,11 +147,7 @@
         r = self.client.post('/stations/delete/9999/')
         self.assertEqual(r.status_code, 404)
 
-<<<<<<< HEAD
-    @override_settings(ENHYDRIS_STATIONS_PER_PAGE=2)
-=======
     @override_settings(ENHYDRIS_STATIONS_PER_PAGE=3)
->>>>>>> 55062cd5
     def test_two_pages(self):
         response = self.client.get('/')
         self.assertContains(response, "<a href='?page=2'>2</a>", html=True)
